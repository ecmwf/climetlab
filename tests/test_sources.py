--- conflicted
+++ resolved
@@ -76,7 +76,6 @@
     from climetlab.utils.dates import to_datetimes_list
     import datetime
 
-<<<<<<< HEAD
     source = load_source(
         "zarr-s3",
         [
@@ -92,7 +91,6 @@
     assert dates[1] == datetime.datetime(2000, 1, 9)
     assert dates[2] == datetime.datetime(2001, 1, 2)
     assert dates[3] == datetime.datetime(2001, 1, 9)
-=======
+
 if __name__ == "__main__":
-    test_zarr_source_2()
->>>>>>> 1eefafdd
+    test_zarr_source_2()