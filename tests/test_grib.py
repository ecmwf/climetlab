#!/usr/bin/env python3

# (C) Copyright 2020 ECMWF.
#
# This software is licensed under the terms of the Apache Licence Version 2.0
# which can be obtained at http://www.apache.org/licenses/LICENSE-2.0.
# In applying this licence, ECMWF does not waive the privileges and immunities
# granted to it by virtue of its status as an intergovernmental organisation
# nor does it submit to any jurisdiction.
#

from climetlab import load_source, plot_map
import pytest


def test_plot():
    for s in load_source("file", "docs/examples/test.grib"):
        plot_map(s)

        # test.grib fields endStep is 0, so datetime == valid_datetime
        assert s.datetime() == s.valid_datetime()

        # test shape
        assert s.shape == (11, 19)


def test_sel():
    s = load_source("file", "docs/examples/test.grib")

    s.sel(shortName="2t")


<<<<<<< HEAD
def test_iter():
    for s in load_source("file", "docs/examples/test.grib"):
        print(s)


def test_item():
    s = load_source("file", "docs/examples/test.grib")
    for i in range(len(s)):
        print(s[i])


def test_big():
    source = load_source(
        "mars",
        param="all",
        grid="5/5",
        levtype="sfc",
        step="all",
        type="fc",
        date="2021-03-01",
    )

    for s in source:
        print(s)


def test_xarray():
    s = load_source("file", "docs/examples/test.grib")
    s.to_xarray()


=======
@pytest.mark.skipif(True, reason="not today")
>>>>>>> d9798180
def test_multi():
    s1 = load_source("file", "docs/examples/test.grib")
    s2 = load_source("file", "docs/examples/test.grib")
    source = load_source("multi", s1, s2)
    for s in source:
        print(s)


def test_multi_2():
    s1 = load_source(
        "cds",
        "reanalysis-era5-single-levels",
        product_type= "reanalysis",
        param="2t",
        date="2021-03-01",
    )
    s2 = load_source(
        "cds",
        "reanalysis-era5-single-levels",
        product_type= "reanalysis",
        param="2t",
        date="2021-03-02",
    )
    s3 = load_source(
        "cds",
        "reanalysis-era5-single-levels",
        product_type="reanalysis",
        param="2t",
        date=["2021-03-01", "2021-03-02"],
    )
    source = load_source("multi", s1, s2)
    for s in source:
        print(s)

    source.to_xarray()

<<<<<<< HEAD
=======
    import xarray as xr

    print(s1)
    print(s1.path)
    print(s2.path)
    print(s3.path)

    print("--------------")
    s3.to_xarray()
    print("--------------")

    xr.open_mfdataset([s1.path, s2.path], engine="cfgrib")

>>>>>>> d9798180

if __name__ == "__main__":
    # test_iter()
    # test_item()
    test_multi_2()<|MERGE_RESOLUTION|>--- conflicted
+++ resolved
@@ -30,61 +30,19 @@
     s.sel(shortName="2t")
 
 
-<<<<<<< HEAD
-def test_iter():
-    for s in load_source("file", "docs/examples/test.grib"):
-        print(s)
-
-
-def test_item():
-    s = load_source("file", "docs/examples/test.grib")
-    for i in range(len(s)):
-        print(s[i])
-
-
-def test_big():
-    source = load_source(
-        "mars",
-        param="all",
-        grid="5/5",
-        levtype="sfc",
-        step="all",
-        type="fc",
-        date="2021-03-01",
-    )
-
-    for s in source:
-        print(s)
-
-
-def test_xarray():
-    s = load_source("file", "docs/examples/test.grib")
-    s.to_xarray()
-
-
-=======
 @pytest.mark.skipif(True, reason="not today")
->>>>>>> d9798180
 def test_multi():
-    s1 = load_source("file", "docs/examples/test.grib")
-    s2 = load_source("file", "docs/examples/test.grib")
-    source = load_source("multi", s1, s2)
-    for s in source:
-        print(s)
-
-
-def test_multi_2():
     s1 = load_source(
         "cds",
         "reanalysis-era5-single-levels",
-        product_type= "reanalysis",
+        product_type="reanalysis",
         param="2t",
         date="2021-03-01",
     )
     s2 = load_source(
         "cds",
         "reanalysis-era5-single-levels",
-        product_type= "reanalysis",
+        product_type="reanalysis",
         param="2t",
         date="2021-03-02",
     )
@@ -101,8 +59,6 @@
 
     source.to_xarray()
 
-<<<<<<< HEAD
-=======
     import xarray as xr
 
     print(s1)
@@ -116,9 +72,6 @@
 
     xr.open_mfdataset([s1.path, s2.path], engine="cfgrib")
 
->>>>>>> d9798180
 
 if __name__ == "__main__":
-    # test_iter()
-    # test_item()
-    test_multi_2()+    test_multi()