--- conflicted
+++ resolved
@@ -148,16 +148,6 @@
         ignore.append(DirectorySource.DEFAULT_JSON_FILE)
         # Do not add anything more to this ignore list, implement a pattern filter if needed.
         ignore.append("*.idx")
-<<<<<<< HEAD
-        ignore.append("*.json")
-        ignore.append("*.yaml")
-        ignore.append("*.yml")
-        ignore.append("*.pdf")
-        ignore.append("*.txt")
-        ignore.append("*.html")
-        ignore.append(".*")
-=======
->>>>>>> bdf1b789
         if db_path is not None:
             ignore.append(db_path)
 
