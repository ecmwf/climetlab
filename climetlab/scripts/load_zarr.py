# (C) Copyright 2021 ECMWF.
#
# This software is licensed under the terms of the Apache Licence Version 2.0
# which can be obtained at http://www.apache.org/licenses/LICENSE-2.0.
# In applying this licence, ECMWF does not waive the privileges and immunities
# granted to it by virtue of its status as an intergovernmental organisation
# nor does it submit to any jurisdiction.
#


import logging
import time

import climetlab as cml
from climetlab.utils import progress_bar
from climetlab.utils.humanize import seconds

from .tools import parse_args

LOG = logging.getLogger(__name__)


class LoadZarrCmd:
    @parse_args(
        config=(None, dict(metavar="CONFIG", type=str)),
        path=(None, dict(metavar="PATH", type=str)),
    )
    def do_zarr(self, args):
        import zarr

        from climetlab.utils import load_json_or_yaml

        config = load_json_or_yaml(args.config)

        data = cml.load_source("loader", config["input"])
        order = config["output"]["order"]

        cube = data.cube(order).squeeze()

        chunking = config["output"].get("chunking", {})
        chunks = cube.chunking(**chunking)

<<<<<<< HEAD
        LOG.debug(f"Creating zarr file '{args.path}', with chunks={chunks}")
=======
        dtype = config["output"].get("dtype", "float32")

        print(f"Creating ZARR file '{args.path}', with chunks={chunks}")
>>>>>>> e13a3d34

        z = zarr.open(
            args.path,
            mode="w",
            shape=cube.extended_user_shape,
            chunks=chunks,
            dtype=dtype,
        )
        z.attrs["climetlab"] = dict(coords=cube.user_coords)

        print()
        print(z.info)
        start = time.time()
        load = 0
        save = 0

        reading_chunks = None
        for cubelet in (
            pbar := progress_bar(
                total=cube.count(reading_chunks),
                iterable=cube.iterate_cubelets(reading_chunks),
                # reading_chunks=["param"]
            )
        ):
            now = time.time()
            pbar.set_description(f"Processing {cubelet}")
            data = cubelet.to_numpy()
            load += time.time() - now

            now = time.time()
            z[cubelet.extended_icoords] = data
            save += time.time() - now

        print()
        print(z.info)
        print()
        print(
            f"Elapsed: {seconds(time.time() - start)},"
            f" load time: {seconds(load)},"
            f" write time: {seconds(save)}."
        )<|MERGE_RESOLUTION|>--- conflicted
+++ resolved
@@ -40,13 +40,9 @@
         chunking = config["output"].get("chunking", {})
         chunks = cube.chunking(**chunking)
 
-<<<<<<< HEAD
-        LOG.debug(f"Creating zarr file '{args.path}', with chunks={chunks}")
-=======
         dtype = config["output"].get("dtype", "float32")
 
         print(f"Creating ZARR file '{args.path}', with chunks={chunks}")
->>>>>>> e13a3d34
 
         z = zarr.open(
             args.path,
