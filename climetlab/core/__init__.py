--- conflicted
+++ resolved
@@ -9,8 +9,6 @@
 # This empty __init__.py is there to help find_packages() (in setup.py)
 # to include this folder in the tar uploaded at pip
 
-<<<<<<< HEAD
-=======
 """
 Find me
 
@@ -20,20 +18,16 @@
 """
 
 
->>>>>>> ae16cf4e
 class Base:
 
     # Convertors
     def to_numpy(self, **kwargs):
-        """Return a numpy array."""
         raise NotImplementedError()
 
     def to_xarray(self, **kwargs):
-        """Return an xarray dataset."""
         raise NotImplementedError()
 
     def to_pandas(self, **kwargs):
-        """Return a Pandas frame."""
         raise NotImplementedError()
 
     def to_metview(self, **kwargs):
