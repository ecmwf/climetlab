--- conflicted
+++ resolved
@@ -155,15 +155,7 @@
             SETTINGS_AND_HELP[name].none_ok,
         )
         if getter is None:
-<<<<<<< HEAD
-
-            def default(name, value, none_ok):
-                return value
-
-            getter = default
-=======
             getter = lambda name, value, none_ok: value  # noqa: E731
->>>>>>> 1d1d4787
         else:
             getter = getattr(self, getter)
 
