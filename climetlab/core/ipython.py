# (C) Copyright 2020 ECMWF.
#
# This software is licensed under the terms of the Apache Licence Version 2.0
# which can be obtained at http://www.apache.org/licenses/LICENSE-2.0.
# In applying this licence, ECMWF does not waive the privileges and immunities
# granted to it by virtue of its status as an intergovernmental organisation
# nor does it submit to any jurisdiction.
#

"""
ipython is not None when running a notebook
"""

import logging
import sys

from ..utils import module_loaded

ipython_active = None
try:
    from IPython import get_ipython as _gipyt

    ipython_active = _gipyt()
except Exception:
    ipython_active=None

"""

Run that code in a cell:

from climetlab.core.ipython import ipython_environment
ipython_environment()

"""


def guess_which_ipython():
    if ipython_active is None:
        return (None, None)

    if ipython_active.ipython_dir == "/deepnote-config/ipython":
        return ("deepnote", None)

<<<<<<< HEAD
=======

    if ipython_active.__class__.__name__== 'ZMQInteractiveShell':
        return ("jupyter-lab", None)

>>>>>>> 7a28cb08
    if "google.colab" in repr(ipython_active.inspector):
        return ("colab", None)

    if "IPython.terminal" in repr(ipython_active.parent):
        return ("ipython", None)

    if ipython_active.__class__.__name__== 'ZMQInteractiveShell':
        return ("jupyter-lab", None)
        
    return ("unknown", None)


def tidy(x):
    if x is None:
        return x

    if isinstance(x, (list, tuple)):
        return [tidy(y) for y in x]

    if isinstance(x, dict):
        r = {}
        for k, v in x.items():
            r[str(k)] = tidy(v)
        return r

    if isinstance(x, (int, float, str)):
        return x

    import re

    return re.sub(r" object at x\w+", repr(x), "")


def ipython_environment():
    import json

    import IPython

    r = {}
    k = IPython.get_ipython()
    for n in dir(k):
        if not callable(getattr(k, n)) and not n.startswith("__"):
            r[n] = getattr(k, n)
    print(json.dumps(tidy(r), sort_keys=True, indent=4))


def enable_ipython_logging(level=logging.INFO):
    class Filter(logging.Filter):
        def filter(self, message):
            return message.levelno < logging.WARNING

    logger = logging.getLogger()
    logger.setLevel(logging.NOTSET)

    stdout = logging.StreamHandler(sys.stdout)
    stdout.setLevel(level)
    stdout.addFilter(Filter())
    logger.addHandler(stdout)

    stderr = logging.StreamHandler(sys.stderr)
    stderr.setLevel(logging.WARNING)
    logger.addHandler(stderr)


def _identity(x, **kwargs):
    return x


if ipython_active:
    from IPython.display import HTML
    from IPython.display import SVG as SVG_ipython
    from IPython.display import Image, Markdown, display

    def SVG(*args, **kwargs):
        import IPython

        ipython_major = int(IPython.__version__.split(".")[0])

        if ipython_major < 6 and "metadata" in kwargs:
            kwargs.pop("metadata")

        return SVG_ipython(*args, **kwargs)

    # enable_ipython_logging()
else:
    Image = _identity
    SVG = _identity
    HTML = _identity
    Markdown = _identity
    display = _identity

__all__ = ["display", "Image", "SVG", "HTML", "Markdown"]<|MERGE_RESOLUTION|>--- conflicted
+++ resolved
@@ -41,13 +41,7 @@
     if ipython_active.ipython_dir == "/deepnote-config/ipython":
         return ("deepnote", None)
 
-<<<<<<< HEAD
-=======
 
-    if ipython_active.__class__.__name__== 'ZMQInteractiveShell':
-        return ("jupyter-lab", None)
-
->>>>>>> 7a28cb08
     if "google.colab" in repr(ipython_active.inspector):
         return ("colab", None)
 
