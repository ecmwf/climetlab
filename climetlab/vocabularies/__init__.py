--- conflicted
+++ resolved
@@ -15,14 +15,11 @@
 
 LOG = logging.getLogger(__name__)
 
-<<<<<<< HEAD
-=======
 
 SYNONYMS = (
     (("mars", "2t"), ("cf", "t2m")),
     (("mars", "ci"), ("cf", "siconc")),
 )
->>>>>>> b6f4ab60
 
 VOCABULARIES = {}
 
@@ -42,35 +39,6 @@
         self.words.add(word)
         for a in aliases:
             self.aliases[a] = word
-<<<<<<< HEAD
-
-    def lookup(self, word):
-        w = self.aliases.get(word, word)
-
-        if w in self.words:
-            return w
-
-        return None
-
-    def normalise(self, word):
-
-        w = self.lookup(word)
-        if w is not None:
-            return w
-
-        #  For now....
-        for synonyms in SYNONYMS:
-            matches = [s for s in synonyms if s[0] != self.name and s[1]==word]
-            if not matches:
-                continue
-            assert len(matches) == 1, f"Too many synonyms {matches}"
-            for s in synonyms:
-                if s[0] == self.name:
-                    return s[1]
-
-
-
-=======
 
     def lookup(self, word):
         while word in self.aliases:
@@ -93,7 +61,6 @@
                 if name == self.name:
                     return w
 
->>>>>>> b6f4ab60
         correction = did_you_mean(
             word,
             itertools.chain(
