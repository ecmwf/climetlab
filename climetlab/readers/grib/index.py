--- conflicted
+++ resolved
@@ -188,10 +188,6 @@
     def availability(self):
         if self._availability is not None:
             return self._availability.tree()
-<<<<<<< HEAD
-
-        print('FIXME: TODO: bug here: should not call dump_dicts (dumping all dicts) but should call lookup(self.selection..) ')
-=======
 
         print(
             (
@@ -200,7 +196,6 @@
             )
         )
 
->>>>>>> bdf1b789
         def f():
             for i in self.db.dump_dicts():
                 i = {k: v for k, v in i.items() if not k.startswith("_")}
