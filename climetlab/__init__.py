--- conflicted
+++ resolved
@@ -20,12 +20,7 @@
 from .version import __version__
 from .wrappers import Wrapper
 
-<<<<<<< HEAD
-=======
-__version__ = "0.8.5"
 
-
->>>>>>> 188039e3
 __all__ = [
     "ALL",
     "cache",
