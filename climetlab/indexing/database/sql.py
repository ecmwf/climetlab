# (C) Copyright 2021 ECMWF.
#
# This software is licensed under the terms of the Apache Licence Version 2.0
# which can be obtained at http://www.apache.org/licenses/LICENSE-2.0.
# In applying this licence, ECMWF does not waive the privileges and immunities
# granted to it by virtue of its status as an intergovernmental organisation
# nor does it submit to any jurisdiction.
#


import logging
import os
import sqlite3

import climetlab as cml
from climetlab.utils import tqdm
from climetlab.utils.parts import Part

from . import Database

LOG = logging.getLogger(__name__)


GRIB_INDEX_KEYS = [
    "class",
    "stream",
    "levtype",
    "type",
    "expver",
    "date",
    "hdate",
    "andate",
    "time",
    "antime",
    "reference",
    "step",
    "anoffset",
    "verify",
    "fcmonth",
    "fcperiod",
    "leadtime",
    "opttime",
    "origin",
    "domain",
    "method",
    "diagnostic",
    "iteration",
    "number",
    "quantile",
    "levelist",
    # "latitude",  # in the MARS vocabulary but not used.
    # "longitude",  # in the MARS vocabulary but not used.
    "range",
    "param",
    "ident",
    "obstype",
    "instrument",
    "reportype",
    "frequency",  # for 2-d wave-spectra products
    "direction",  # for 2-d wave-spectra products
    "channel",  # for ea, ef
]


class SqlDatabase(Database):
    VERSION = 3
    EXTENSION = ".db"

    def __init__(
        self,
        db_path,
        create_index=True,
    ):

        self.db_path = db_path
        self.create_index = create_index

        LOG.debug("DB %s", self.db_path)

    @property
    def connection(self):
        return sqlite3.connect(self.db_path)

    def load(self, iterator):
        with self.connection as conn:

            # The i_ is to avoid clashes with SQL keywords
            i_columns = [f"i_{n}" for n in GRIB_INDEX_KEYS]
            columns_defs = ",".join([f"{c} TEXT" for c in i_columns])
            create_statement = f"""CREATE TABLE IF NOT EXISTS entries (
                path    TEXT,
                offset  INTEGER,
                length  INTEGER,
                {columns_defs}
                );"""
            LOG.debug("%s", create_statement)
            conn.execute(create_statement)

            columns = ",".join(i_columns)
            values = ",".join(["?"] * (3 + len(i_columns)))
            insert_statement = f"""
            INSERT INTO entries (path, offset, length, {columns})
            VALUES({values});
            """
            LOG.debug("%s", insert_statement)

            count = 0

            for entry in iterator:
                assert isinstance(entry, dict), (type(entry), entry)
                values = [entry["_path"], entry["_offset"], entry["_length"]] + [
                    entry.get(n) for n in GRIB_INDEX_KEYS
                ]
                conn.execute(insert_statement, tuple(values))
                count += 1

            assert count >= 1
            LOG.info("Added %d entries", count)

            if self.create_index:
                # connection.execute(f"CREATE INDEX path_index ON entries (path);")
                pbar = tqdm(i_columns + ["path"], desc="Building indexes")
                for n in pbar:
                    pbar.set_description(f"Building index for {n}")
                    conn.execute(
                        f"CREATE INDEX IF NOT EXISTS {n}_index ON entries ({n});"
                    )

            return count

    def _conditions(self, request):
        conditions = []
        for k, b in request.items():
            if b is None or b == cml.ALL:
                continue
            elif isinstance(b, (list, tuple)):
                if len(b) == 1:
                    conditions.append(f"i_{k}='{b[0]}'")
                    continue
                w = ",".join([f"'{x}'" for x in b])
                conditions.append(f"i_{k} IN ({w})")
            else:
                conditions.append(f"i_{k}='{b}'")
        return conditions

    def _order_by(self, order):
        if not order:
            return None, None
        if order is True:
<<<<<<< HEAD
            if not order:
                return None
=======
>>>>>>> bdf1b789
            return [f"i_{k}" for k in order.keys()], None

        # TODO: add default ordering
        dict_of_dicts = dict()
        order_lst = []

        # Use mars keys order by default
        # But make sure the order provided by the user
        # in the order override this default order.
        keys = [_ for _ in order.keys()]
        keys += [_ for _ in GRIB_INDEX_KEYS if _ not in keys]

        for key in keys:
            lst = order.get(key, "ascending")  # Default is ascending order

            if lst is None:
                order_lst.append(f"i_{key}")
                continue

            if lst == "ascending":
                order_lst.append(f"i_{key} ASC")
                continue

            if lst == "descending":
                order_lst.append(f"i_{key} DESC")
                continue
<<<<<<< HEAD

            # TODO: To improve speed, we could use ASC or DESC when lst is already sorted

            if not isinstance(lst, (list, tuple)):
                lst = [lst]

            lst = [str(_) for _ in lst]  # processing only strings from now.

=======

            # TODO: To improve speed, we could use ASC or DESC when lst is already sorted

            if not isinstance(lst, (list, tuple)):
                lst = [lst]

            lst = [str(_) for _ in lst]  # processing only strings from now.

>>>>>>> bdf1b789
            dict_of_dicts[key] = dict(zip(lst, range(len(lst))))
            order_lst.append(f'user_order("{key}",i_{key})')

        def order_func(key, value):
            return dict_of_dicts[key][value]

        return order_lst, order_func

    def _columns_names_without_i_(self):
        cursor = self.connection.execute("PRAGMA table_info(entries)")
        out = []
        for x in cursor.fetchall():
            name = x[1]
            if name.startswith("i_"):
                name = name[2:]  # remove "i_"
                out.append(name)
        return out

    def count(self, request):
        if request is None:
            request = {}

        conditions_str = ""
        conditions = self._conditions(request)
        if conditions:
            conditions_str = " WHERE " + " AND ".join(conditions)

        statement = f"SELECT COUNT(*) FROM entries {conditions_str};"

        LOG.debug(statement)
        for result in self.connection.execute(statement):
            return result[0]
        assert False

    def lookup(
        self,
        request,
        return_dicts=False,
        order=None,
        limit=None,
        offset=None,
    ):
        """Look into the database and provide entries.

        request: a dictionary containing the list of values to filter by.
        return_dicts: Return dictionaries of entries instead of (path resolved) Part objects.
<<<<<<< HEAD
=======
            return_dicts = False: return list of Part(path, offset, length)
            return_dicts = True: return dicts
            return_dicts = [key1, key2]: return dicts with key1, key2 columns of the database.
>>>>>>> bdf1b789
        order: a dictionary to order the entries.
        limit: Returns only "limit" entries (used for paging).
        offset: Skip the first "offset" entries (used for paging).
        """
        if request is None:
            request = {}
        if order is None:
            order = request
<<<<<<< HEAD
=======
        if return_dicts is True:
            return_dicts = self._columns_names_without_i_()
>>>>>>> bdf1b789

        conditions = self._conditions(request)
        order_by, order_func = self._order_by(order)

<<<<<<< HEAD
        paging_str = ""
        if limit is not None:
            paging_str += f" LIMIT {limit}"

        if offset is not None:
            paging_str += f" OFFSET {offset}"

        order_by_str = ""
        order_by, order_func = self._order_by(order)
        if order_by:
            order_by_str = "ORDER BY " + ",".join(order_by)

        connection = self.connection
        if order_func is not None:
            connection.create_function("user_order", 2, order_func)

        if return_dicts:
            _names = self._columns_names_without_i_()
            _names_str = ",".join([f"i_{x}" for x in _names])
            statement = f"SELECT {_names_str} FROM entries {conditions_str} {order_by_str} {paging_str};"

            LOG.debug("%s", statement)
            parts = []
            for tupl in connection.execute(statement):
                dic = {k: v for k, v in zip(_names, tupl)}
                parts.append(dic)
            return parts

        statement = f"SELECT path,offset,length FROM entries {conditions_str} {order_by_str} {paging_str};"
        LOG.debug("%s", statement)
        parts = []
        for path, offset, length in connection.execute(statement):
            parts.append(Part(path, offset, length))
        return Part.resolve(parts, os.path.dirname(self.db_path))
=======
        if return_dicts is False:
            _names = ["path", "offset", "length"]
            parts = []
            for path, offset, length in self._execute_select(
                _names, conditions, order_by, limit, offset, order_func
            ):
                parts.append(Part(path, offset, length))
            return Part.resolve(parts, os.path.dirname(self.db_path))

        _names = [f"i_{x}" for x in return_dicts]
        dicts = []
        for tupl in self._execute_select(
            _names, conditions, order_by, limit, offset, order_func
        ):
            dic = {k: v for k, v in zip(_names, tupl)}
            dicts.append(dic)
        return dicts

    def _execute_select(self, names, conditions, order_by, limit, offset, order_func):
        names_str = ",".join([x for x in names]) if names else "*"
        conditions_str = " WHERE " + " AND ".join(conditions) if conditions else ""
        order_by_str = "ORDER BY " + ",".join(order_by) if order_by else ""
        limit_str = f" LIMIT {limit}" if limit is not None else ""
        offset_str = f" OFFSET {offset}" if offset is not None else ""

        connection = self.connection
        if order_func is not None:
            connection.create_function("user_order", 2, order_func)

        statement = f"SELECT {names_str} FROM entries {conditions_str} {order_by_str} {limit_str} {offset_str};"
        LOG.debug("%s", statement)
        for tupl in connection.execute(statement):
            yield tupl
>>>>>>> bdf1b789

    def _dump_dicts(self):
        names = self._columns_names_without_i_()
        names_str = ",".join([f"i_{x}" for x in names])
        statement = f"SELECT path,offset,length,{names_str} FROM entries ;"
        for tupl in self.connection.execute(statement):
            yield {k: v for k, v in zip(["_path", "_offset", "_length"] + names, tupl)}

    def dump_dicts(self, remove_none=True):
        for dic in self._dump_dicts():
            if remove_none:
                dic = {k: v for k, v in dic.items() if v is not None}
            yield dic

    def duplicate_db(self, filename, **kwargs):
        new = SqlDatabase(db_path=filename)
        new.load(self.dump_dicts(**kwargs))<|MERGE_RESOLUTION|>--- conflicted
+++ resolved
@@ -147,11 +147,6 @@
         if not order:
             return None, None
         if order is True:
-<<<<<<< HEAD
-            if not order:
-                return None
-=======
->>>>>>> bdf1b789
             return [f"i_{k}" for k in order.keys()], None
 
         # TODO: add default ordering
@@ -178,7 +173,6 @@
             if lst == "descending":
                 order_lst.append(f"i_{key} DESC")
                 continue
-<<<<<<< HEAD
 
             # TODO: To improve speed, we could use ASC or DESC when lst is already sorted
 
@@ -187,16 +181,6 @@
 
             lst = [str(_) for _ in lst]  # processing only strings from now.
 
-=======
-
-            # TODO: To improve speed, we could use ASC or DESC when lst is already sorted
-
-            if not isinstance(lst, (list, tuple)):
-                lst = [lst]
-
-            lst = [str(_) for _ in lst]  # processing only strings from now.
-
->>>>>>> bdf1b789
             dict_of_dicts[key] = dict(zip(lst, range(len(lst))))
             order_lst.append(f'user_order("{key}",i_{key})')
 
@@ -243,12 +227,9 @@
 
         request: a dictionary containing the list of values to filter by.
         return_dicts: Return dictionaries of entries instead of (path resolved) Part objects.
-<<<<<<< HEAD
-=======
             return_dicts = False: return list of Part(path, offset, length)
             return_dicts = True: return dicts
             return_dicts = [key1, key2]: return dicts with key1, key2 columns of the database.
->>>>>>> bdf1b789
         order: a dictionary to order the entries.
         limit: Returns only "limit" entries (used for paging).
         offset: Skip the first "offset" entries (used for paging).
@@ -257,51 +238,12 @@
             request = {}
         if order is None:
             order = request
-<<<<<<< HEAD
-=======
         if return_dicts is True:
             return_dicts = self._columns_names_without_i_()
->>>>>>> bdf1b789
 
         conditions = self._conditions(request)
         order_by, order_func = self._order_by(order)
 
-<<<<<<< HEAD
-        paging_str = ""
-        if limit is not None:
-            paging_str += f" LIMIT {limit}"
-
-        if offset is not None:
-            paging_str += f" OFFSET {offset}"
-
-        order_by_str = ""
-        order_by, order_func = self._order_by(order)
-        if order_by:
-            order_by_str = "ORDER BY " + ",".join(order_by)
-
-        connection = self.connection
-        if order_func is not None:
-            connection.create_function("user_order", 2, order_func)
-
-        if return_dicts:
-            _names = self._columns_names_without_i_()
-            _names_str = ",".join([f"i_{x}" for x in _names])
-            statement = f"SELECT {_names_str} FROM entries {conditions_str} {order_by_str} {paging_str};"
-
-            LOG.debug("%s", statement)
-            parts = []
-            for tupl in connection.execute(statement):
-                dic = {k: v for k, v in zip(_names, tupl)}
-                parts.append(dic)
-            return parts
-
-        statement = f"SELECT path,offset,length FROM entries {conditions_str} {order_by_str} {paging_str};"
-        LOG.debug("%s", statement)
-        parts = []
-        for path, offset, length in connection.execute(statement):
-            parts.append(Part(path, offset, length))
-        return Part.resolve(parts, os.path.dirname(self.db_path))
-=======
         if return_dicts is False:
             _names = ["path", "offset", "length"]
             parts = []
@@ -335,7 +277,6 @@
         LOG.debug("%s", statement)
         for tupl in connection.execute(statement):
             yield tupl
->>>>>>> bdf1b789
 
     def _dump_dicts(self):
         names = self._columns_names_without_i_()
