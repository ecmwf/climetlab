# (C) Copyright 2020 ECMWF.
#
# This software is licensed under the terms of the Apache Licence Version 2.0
# which can be obtained at http://www.apache.org/licenses/LICENSE-2.0.
# In applying this licence, ECMWF does not waive the privileges and immunities
# granted to it by virtue of its status as an intergovernmental organisation
# nor does it submit to any jurisdiction.
#

import cgi
import datetime
import json
import logging
import mimetypes
import os
import sys
from ftplib import FTP
from urllib.parse import urlparse

import pytz
import requests
from dateutil.parser import parse as parse_date

from climetlab.core.settings import SETTINGS
from climetlab.utils import tqdm
from climetlab.utils.mirror import DEFAULT_MIRROR

from .file import FileSource

LOG = logging.getLogger(__name__)

OFFLINE = False  # For use with pytest


def offline(off):
    global OFFLINE
    OFFLINE = off


def dummy_watcher():
    pass


def mimetype_to_extension(mimetype, compression, default=".unknown"):
    EXTENSIONS = {
        None: "",
        "gzip": ".gz",
        "xz": ".xz",
        "bzip2": ".bz2",
    }
    if mimetype is None:
        extension = default
    else:
        extension = mimetypes.guess_extension(mimetype)

    return extension + EXTENSIONS[compression]


def canonical_extension(path):
    _, ext = os.path.splitext(path)
    ext = mimetype_to_extension(*mimetypes.guess_type(path), default=ext)
    # Looks like mimetypes as .cdf before .nc
    # TODO: report it to Python's bug tracker
    EXTENSIONS = {".cdf": ".nc"}

    return EXTENSIONS.get(ext, ext)


class Downloader:
    def __init__(self, owner):
        # TODO: use weakref instead
        self.owner = owner

    def local_path(self, url):
        return None

    def extension(self, url):
        url_no_args = url.split("?")[0]
        base = os.path.basename(url_no_args)
        extensions = []
        while True:
            base, ext = os.path.splitext(base)
            if not ext:
                break
            extensions.append(ext)
        if not extensions:
            extensions.append(".unknown")
        return "".join(reversed(extensions))

    def download(self, url, target):
        if os.path.exists(target):
            return

        download = target + ".download"
        LOG.info("Downloading %s", url)

        size, mode, skip, encoded = self.prepare(url, download)

        with tqdm(
            total=size,
            initial=skip,
            unit_scale=True,
            unit_divisor=1024,
            unit="B",
            disable=False,
            leave=False,
            desc=self.title(url),
        ) as pbar:

            with open(download, mode) as f:
                total = self.transfer(f, pbar, self.owner.watcher)

            pbar.close()

<<<<<<< HEAD
        if size is not None:
            if os.path.getsize(download) != size:
                raise Exception(
                    "Download size mismatch: downloaded %s bytes out of %s bytes (%s)"
                    % (
                        os.path.getsize(download),
                        size,
                        download,
                    ),
                )
=======
        if not encoded and size is not None:
            assert (
                os.path.getsize(download) == size
            ), f"File size mismatch {os.path.getsize(download)} bytes instead of {size}"
>>>>>>> 8d2e300e

        os.rename(download, target)

        self.finalise()
        return total

    def finalise(self):
        pass

    def title(self, url):
        return os.path.basename(url)

    def cache_data(sel, url):
        return None

    def out_of_date(self, url, path, cache_data):
        return False


class HTTPDownloader(Downloader):

    _headers = None
    _url = None

    def headers(self, url):
        if self._headers is None or url != self._url:
            self._url = url
            self._headers = {}
            if self.owner.fake_headers is not None:
                self._headers = dict(**self.owner.fake_headers)
            else:
                try:
                    r = requests.head(
                        url,
                        headers=self.owner.http_headers,
                        verify=self.owner.verify,
                        allow_redirects=True,
                    )
                    r.raise_for_status()
                    for k, v in r.headers.items():
                        self._headers[k.lower()] = v
                    LOG.debug(
                        "HTTP headers %s",
                        json.dumps(self._headers, sort_keys=True, indent=4),
                    )
                except Exception:
                    LOG.exception("HEAD %s", url)
        return self._headers

    def extension(self, url):

        headers = self.headers(url)

        ext = super().extension(url)

        if "content-disposition" in headers:
            value, params = cgi.parse_header(headers["content-disposition"])
            assert value == "attachment", value
            if "filename" in params:
                ext = super().extension(params["filename"])

        return ext

    def title(self, url):
        headers = self.headers(url)
        if "content-disposition" in headers:
            value, params = cgi.parse_header(headers["content-disposition"])
            assert value == "attachment", value
            if "filename" in params:
                return params["filename"]
        return super().title(url)

    def prepare(self, url, download):

        size = None
        mode = "wb"
        skip = 0

        headers = self.headers(url)
        if "content-length" in headers:
            try:
                size = int(headers["content-length"])
            except Exception:
                LOG.exception("content-length %s", url)

        # content-length is the size of the encoded body
        # so we cannot rely on it to check the file size
        encoded = headers.get("content-encoding") is not None

        http_headers = dict(**self.owner.http_headers)
        if not encoded and os.path.exists(download):

            bytes = os.path.getsize(download)

            if size is not None:
                assert bytes < size, (bytes, size, url, download)

            if bytes > 0:
                if headers.get("accept-ranges") == "bytes":
                    mode = "ab"
                    http_headers["range"] = f"bytes={bytes}-"
                    LOG.info(
                        "%s: resuming download from byte %s",
                        download,
                        bytes,
                    )
                    skip = bytes
                else:
                    LOG.warning(
                        "%s: %s bytes already download, but server does not support restarts",
                        download,
                        bytes,
                    )

        r = requests.get(
            url,
            stream=True,
            verify=self.owner.verify,
            timeout=SETTINGS.get("url-download-timeout"),
            headers=http_headers,
        )
        r.raise_for_status()

        self.request = r

        return size, mode, skip, encoded

    def transfer(self, f, pbar, watcher):
        total = 0
        for chunk in self.request.iter_content(chunk_size=1024 * 1024):
            watcher()
            if chunk:
                f.write(chunk)
                total += len(chunk)
                pbar.update(len(chunk))
        return total

    def cache_data(self, url):
        return self.headers(url)

    def out_of_date(self, url, path, cache_data):

        if SETTINGS.get("check-out-of-date-urls"):
            return False

        if cache_data is not None:

            # TODO: check 'cache-control' to see if we should check the etag
            if "cache-control" in cache_data:
                pass

            if "expires" in cache_data:
                if cache_data["expires"] != "0":  # HTTP1.0 legacy
                    try:
                        expires = parse_date(cache_data["expires"])
                        now = pytz.UTC.localize(datetime.datetime.utcnow())
                        if expires > now:
                            LOG.debug("URL %s not expired (%s > %s)", url, expires, now)
                            return False
                    except Exception:
                        LOG.exception(
                            "Failed to check URL expiry date '%s'",
                            cache_data["expires"],
                        )

            headers = self.headers(url)
            cached_etag = cache_data.get("etag")
            remote_etag = headers.get("etag")

            if cached_etag != remote_etag:
                LOG.warning("Remote content of URL %s has changed", url)
                if (
                    SETTINGS.get("download-out-of-date-urls")
                    or self.owner.update_if_out_of_date
                ):
                    LOG.warning("Invalidating cache version and re-downloading %s", url)
                    return True
                LOG.warning(
                    "To enable automatic downloading of updated URLs set the 'download-out-of-date-urls'"
                    " setting to True",
                )
            else:
                LOG.debug("Remote content of URL %s unchanged", url)

        return False


class FTPDownloader(Downloader):
    def prepare(self, url, download):

        mode = "wb"

        o = urlparse(url)
        assert o.scheme == "ftp"

        if "@" in o.netloc:
            auth, server = o.netloc.split("@")
            user, password = auth.split(":")
        else:
            auth, server = None, o.netloc
            user, password = "anonymous", "anonymous"

        ftp = FTP(
            server,
            timeout=SETTINGS.get("url-download-timeout"),
        )

        if auth:
            ftp.login(user, password)
        else:
            ftp.login()

        ftp.cwd(os.path.dirname(o.path))
        ftp.set_pasv(True)
        self.filename = os.path.basename(o.path)
        self.ftp = ftp

        return ftp.size(self.filename), mode, 0, False

    def transfer(self, f, pbar, watcher):
        total = 0

        def callback(chunk):
            nonlocal total
            watcher()
            f.write(chunk)
            total += len(chunk)
            pbar.update(len(chunk))

        self.ftp.retrbinary(f"RETR {self.filename}", callback)

    def finalise(self):
        self.ftp.close()


class FileDownloader(Downloader):
    def local_path(self, url):
        o = urlparse(url)
        path = o.path

        if sys.platform == "win32" and url.startswith("file://"):
            # this is because urllib does not decode
            # 'file://C:\Users\name\climetlab\docs\examples\test.nc'
            # as expected.
            path = url[len("file://") :]

        if sys.platform == "win32" and path[0] == "/" and path[2] == ":":
            path = path[1:]

        return path


DOWNLOADERS = dict(
    ftp=FTPDownloader,
    http=HTTPDownloader,
    https=HTTPDownloader,
    file=FileDownloader,
)


class Url(FileSource):
    def __init__(
        self,
        url,
        filter=None,
        merger=None,
        verify=True,
        watcher=None,
        force=None,
        # extension=None,
        http_headers=None,
        update_if_out_of_date=False,
        mirror=DEFAULT_MIRROR,
        fake_headers=None,  # When HEAD is not allowed but you know the size
        **kwargs,
    ):
        # TODO: re-enable this feature
        extension = None

        self.url = url
        LOG.debug("URL %s", url)

        self.filter = filter
        self.merger = merger
        self.verify = verify
        self.watcher = watcher if watcher else dummy_watcher
        self.update_if_out_of_date = update_if_out_of_date
        self.http_headers = http_headers if http_headers else {}
        self.fake_headers = fake_headers

        if mirror:
            url = mirror(url)

        o = urlparse(url)
        downloader = DOWNLOADERS[o.scheme](self)

        if extension and extension[0] != ".":
            extension = "." + extension

        if extension is None:
            extension = downloader.extension(url)

        self.path = downloader.local_path(url)
        if self.path is not None:
            return

        if force is None:
            force = downloader.out_of_date

        def download(target, url):
            assert not OFFLINE
            downloader.download(url, target)
            return downloader.cache_data(url)

        self.path = self.cache_file(
            download,
            url,
            extension=extension,
            force=force,
        )

    def __repr__(self) -> str:
        return f"Url({self.url})"


source = Url<|MERGE_RESOLUTION|>--- conflicted
+++ resolved
@@ -112,23 +112,10 @@
 
             pbar.close()
 
-<<<<<<< HEAD
-        if size is not None:
-            if os.path.getsize(download) != size:
-                raise Exception(
-                    "Download size mismatch: downloaded %s bytes out of %s bytes (%s)"
-                    % (
-                        os.path.getsize(download),
-                        size,
-                        download,
-                    ),
-                )
-=======
         if not encoded and size is not None:
             assert (
                 os.path.getsize(download) == size
             ), f"File size mismatch {os.path.getsize(download)} bytes instead of {size}"
->>>>>>> 8d2e300e
 
         os.rename(download, target)
 
