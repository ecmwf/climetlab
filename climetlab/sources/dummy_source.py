# (C) Copyright 2020 ECMWF.
#
# This software is licensed under the terms of the Apache Licence Version 2.0
# which can be obtained at http://www.apache.org/licenses/LICENSE-2.0.
# In applying this licence, ECMWF does not waive the privileges and immunities
# granted to it by virtue of its status as an intergovernmental organisation
# nor does it submit to any jurisdiction.
#


import itertools
import os
import zipfile

from climetlab.core.temporary import temp_chdir, temp_directory

from .file import FileSource


def zip_dir(target, directory):
    z = zipfile.ZipFile(target, "w")
    with temp_chdir(directory):

        for root, _, files in os.walk("."):
            for f in files:
                fullname = os.path.join(root, f)
                z.write(fullname)
        z.close()


def iterate_request(r):
    yield from (dict(zip(r.keys(), x)) for x in itertools.product(*r.values()))


def generate_grib(target, **kwargs):
    import eccodes

    for k, v in list(kwargs.items()):
        if not isinstance(v, (list, tuple)):
            kwargs[k] = [v]

    handle = None
    try:
        with open(os.path.join(os.path.dirname(__file__), "dummy.grib"), "rb") as f:
            handle = eccodes.codes_new_from_file(f, eccodes.CODES_PRODUCT_GRIB)

        with open(target, "wb") as f:
            for r in iterate_request(kwargs):
                for k, v in r.items():
                    eccodes.codes_set(handle, k, v)
                eccodes.codes_write(handle, f)

    finally:
        if handle is not None:
            eccodes.codes_release(handle)


def generate_unknown(target, **kwargs):
    import json

    with open(target, "w") as f:
        print(json.dumps(kwargs), file=f)


def generate_zeros(target, size=1024 * 1024, chunk_size=1024 * 1024, **kwargs):

    chunk_size = min(chunk_size, size)
    zeros = bytes(chunk_size)

    with open(target, "wb") as f:
        while size > 0:
            bufsize = min(size, chunk_size)
            f.write(zeros[:bufsize])
            size -= bufsize


def make_xarray(variables=["a"], **kwargs):
    import numpy as np
    import xarray as xr

    lat = [0.0, 10.0, 20.0]
    lon = [0.0, 10.0]
    seed = xr.DataArray(
        np.zeros((3, 2)),
        dims=["lat", "lon"],
        coords={"lat": lat, "lon": lon},
    )

    vars = {}
    for i, v in enumerate(variables):
        vars[v] = seed + 1

    ds = xr.Dataset(vars)

    return ds


def generate_zarr(target, **kwargs):
    ds = make_xarray(**kwargs)
    ds.to_zarr(target)


<<<<<<< HEAD
def generate_zarr_zip(target, **kwargs):
    ds = make_xarray(**kwargs)
=======
def generate_zarr_zip(target, args):
    print("generate_zarr_zip")
    ds = make_xarray(args)
>>>>>>> ecd87b3b
    with temp_directory() as tmpdir:
        ds.to_zarr(tmpdir)
        zip_dir(target, tmpdir)


<<<<<<< HEAD
def zip_dir(target, directory):
    z = zipfile.ZipFile(target, "w")
    for dir, subdirs, files in os.walk(directory):
        z.write(dir)
        for f in files:
            z.write(os.path.join(dir, f))
    z.close()


def generate_netcdf(target, **kwargs):
    ds = make_xarray(**kwargs)
=======
def generate_netcdf(target, args):
    ds = make_xarray(args)
>>>>>>> ecd87b3b
    ds.to_netcdf(target)


GENERATORS = {
    "grib": (generate_grib, ".grib"),
    "unknown": (generate_unknown, ".unknown"),
    "zeros": (generate_zeros, ".zeros"),
    "zarr": (generate_zarr, ".zarr"),
    "netcdf": (generate_netcdf, ".nc"),
    "zarr-zip": (generate_zarr_zip, ".zarr.zip"),
}


class DummySource(FileSource):
    def __init__(self, kind, request=None, force=False, **kwargs):
        if request is None:
            request = {}
        request.update(kwargs)

        generate, extension = GENERATORS[kind]

        def _generate(target, args):
            return generate(target, **args)

        self.path = self.cache_file(
            _generate,
            request,
            hash_extra=kind,
            extension=extension,
            force=force,
        )


source = DummySource<|MERGE_RESOLUTION|>--- conflicted
+++ resolved
@@ -100,35 +100,15 @@
     ds.to_zarr(target)
 
 
-<<<<<<< HEAD
 def generate_zarr_zip(target, **kwargs):
     ds = make_xarray(**kwargs)
-=======
-def generate_zarr_zip(target, args):
-    print("generate_zarr_zip")
-    ds = make_xarray(args)
->>>>>>> ecd87b3b
     with temp_directory() as tmpdir:
         ds.to_zarr(tmpdir)
         zip_dir(target, tmpdir)
 
 
-<<<<<<< HEAD
-def zip_dir(target, directory):
-    z = zipfile.ZipFile(target, "w")
-    for dir, subdirs, files in os.walk(directory):
-        z.write(dir)
-        for f in files:
-            z.write(os.path.join(dir, f))
-    z.close()
-
-
 def generate_netcdf(target, **kwargs):
     ds = make_xarray(**kwargs)
-=======
-def generate_netcdf(target, args):
-    ds = make_xarray(args)
->>>>>>> ecd87b3b
     ds.to_netcdf(target)
 
 
